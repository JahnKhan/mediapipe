--- conflicted
+++ resolved
@@ -38,26 +38,14 @@
 )
 
 py_test(
-<<<<<<< HEAD
-    name = "image_segmenter_test",
-    srcs = ["image_segmenter_test.py"],
-=======
     name = "image_classifier_test",
     srcs = ["image_classifier_test.py"],
->>>>>>> 87b201b1
     data = [
         "//mediapipe/tasks/testdata/vision:test_images",
         "//mediapipe/tasks/testdata/vision:test_models",
     ],
     deps = [
         "//mediapipe/python:_framework_bindings",
-<<<<<<< HEAD
-        "//mediapipe/tasks/python/core:base_options",
-        "//mediapipe/tasks/python/test:test_utils",
-        "//mediapipe/tasks/python/vision:image_segmenter",
-        "//mediapipe/tasks/python/vision/core:vision_task_running_mode",
-        "@absl_py//absl/testing:parameterized",
-=======
         "//mediapipe/tasks/python/components/containers:category",
         "//mediapipe/tasks/python/components/containers:classifications",
         "//mediapipe/tasks/python/components/containers:rect",
@@ -66,6 +54,22 @@
         "//mediapipe/tasks/python/test:test_utils",
         "//mediapipe/tasks/python/vision:image_classifier",
         "//mediapipe/tasks/python/vision/core:vision_task_running_mode",
->>>>>>> 87b201b1
+    ],
+)
+
+py_test(
+    name = "image_segmenter_test",
+    srcs = ["image_segmenter_test.py"],
+    data = [
+        "//mediapipe/tasks/testdata/vision:test_images",
+        "//mediapipe/tasks/testdata/vision:test_models",
+    ],
+    deps = [
+        "//mediapipe/python:_framework_bindings",
+        "//mediapipe/tasks/python/core:base_options",
+        "//mediapipe/tasks/python/test:test_utils",
+        "//mediapipe/tasks/python/vision:image_segmenter",
+        "//mediapipe/tasks/python/vision/core:vision_task_running_mode",
+        "@absl_py//absl/testing:parameterized",
     ],
 )